--- conflicted
+++ resolved
@@ -151,15 +151,8 @@
             print >> sys.stderr, "I didn't understand the following symbols form the input sequence: %s" % (
                 ''.join(list(seen - set('ACGTN-'))))
 
-<<<<<<< HEAD
-        if options.verbose:
-            print "ZipHMM is pre-processing...",
-            sys.stdout.flush()
-        f = Forwarder.fromSequence(seqFilename=outname, alphabetSize=65, minNoEvals=500)
-        if options.verbose:
-            print "done"
-=======
->>>>>>> 53e75ddb
+        # FIXME: how do I set the NSYM for the Forwarder when I actually create it?
+        #f = Forwarder.fromSequence(seqFilename=outname, alphabetSize=65, minNoEvals=500)
 
     elif len(names) == 4:
         # QUARTET ALIGNMENT ###########################################################################
@@ -204,12 +197,10 @@
             print >> sys.stderr, "I didn't understand the following symbols form the input sequence: %s" % (
                 ''.join(list(seen - set('ACGTN-'))))
 
-        if options.verbose:
-            print "ZipHMM is pre-processing...",
-            sys.stdout.flush()
-        f = Forwarder.fromSequence(seqFilename=outname, alphabetSize=256, minNoEvals=500)
-        if options.verbose:
-            print "done"
+
+        # FIXME: how do I set the NSYM for the Forwarder when I actually create it?
+        #f = Forwarder.fromSequence(seqFilename=outname, alphabetSize=256, minNoEvals=500)
+
 
     else:
         print 'There are', len(names), 'species identified. We do not know how to convert that into something'
